--- conflicted
+++ resolved
@@ -8,18 +8,11 @@
 from twisted.internet.task import LoopingCall
 
 from carbon import state, events
+from carbon.conf import settings
 
 HOSTNAME = socket.gethostname().replace('.','_')
 PAGESIZE = os.sysconf('SC_PAGESIZE')
 
-<<<<<<< HEAD
-# NOTE: Referencing settings in this *top level scope* will
-# give you *defaults* only. Probably not what you wanted.
-
-# TODO(chrismd) refactor the graphite metrics hierarchy to be cleaner,
-# more consistent, and make room for frontend metrics.
-#metric_prefix = "Graphite.backend.%(program)s.%(instance)s." % settings
-=======
 # Module state
 metric_data = {}
 metric_data_lock = Lock()
@@ -27,7 +20,6 @@
 counter_metrics = set([
   'metrics_received',
 ])
->>>>>>> 88fcc76d
 
 def avg(values):
   if values:
@@ -84,98 +76,17 @@
   finally:
     metric_data_lock.release()
 
-<<<<<<< HEAD
-def recordMetrics():
-  global lastUsage
-  myStats = stats.copy()
-  stats.clear()
-
-  # cache metrics
-  if settings.program == 'carbon-cache':
-    record = cache_record
-    updateTimes = myStats.get('updateTimes', [])
-    committedPoints = myStats.get('committedPoints', 0)
-    creates = myStats.get('creates', 0)
-    errors = myStats.get('errors', 0)
-    cacheQueries = myStats.get('cacheQueries', 0)
-    cacheOverflow = myStats.get('cache.overflow', 0)
-
-    if updateTimes:
-      avgUpdateTime = sum(updateTimes) / len(updateTimes)
-      record('avgUpdateTime', avgUpdateTime)
-
-    if committedPoints:
-      pointsPerUpdate = float(committedPoints) / len(updateTimes)
-      record('pointsPerUpdate', pointsPerUpdate)
-
-    record('updateOperations', len(updateTimes))
-    record('committedPoints', committedPoints)
-    record('creates', creates)
-    record('errors', errors)
-    record('cache.queries', cacheQueries)
-    record('cache.queues', len(cache.MetricCache))
-    record('cache.size', cache.MetricCache.size)
-    record('cache.overflow', cacheOverflow)
-
-  # aggregator metrics
-  elif settings.program == 'carbon-aggregator':
-    record = aggregator_record
-    record('allocatedBuffers', len(BufferManager))
-    record('bufferedDatapoints',
-           sum([b.size for b in BufferManager.buffers.values()]))
-    record('aggregateDatapointsSent', myStats.get('aggregateDatapointsSent', 0))
-
-  # relay metrics
-  else:
-    record = relay_record
-
-  # common metrics
-  record('metricsReceived', myStats.get('metricsReceived', 0))
-  record('cpuUsage', getCpuUsage())
-  try: # This only works on Linux
-    record('memUsage', getMemUsage())
-  except:
-    pass
-
-
-def cache_record(metric, value):
-    prefix = settings.CARBON_METRIC_PREFIX
-    if settings.instance is None:
-      fullMetric = '%s.agents.%s.%s' % (prefix, HOSTNAME, metric)
-    else:
-      fullMetric = '%s.agents.%s-%s.%s' % (prefix, HOSTNAME, settings.instance, metric)
-    datapoint = (time.time(), value)
-    cache.MetricCache.store(fullMetric, datapoint)
-
-def relay_record(metric, value):
-    prefix = settings.CARBON_METRIC_PREFIX
-    if settings.instance is None:
-      fullMetric = '%s.relays.%s.%s' % (prefix, HOSTNAME, metric)
-    else:
-      fullMetric = '%s.relays.%s-%s.%s' % (prefix, HOSTNAME, settings.instance, metric)
-    datapoint = (time.time(), value)
-    events.metricGenerated(fullMetric, datapoint)
-
-def aggregator_record(metric, value):
-    prefix = settings.CARBON_METRIC_PREFIX
-    if settings.instance is None:
-      fullMetric = '%s.aggregator.%s.%s' % (prefix, HOSTNAME, metric)
-    else:
-      fullMetric = '%s.aggregator.%s-%s.%s' % (prefix, HOSTNAME, settings.instance, metric)
-    datapoint = (time.time(), value)
-    events.metricGenerated(fullMetric, datapoint)
-=======
 # end API
->>>>>>> 88fcc76d
 
 
 class InstrumentationService(Service):
   def __init__(self):
     self.record_task = LoopingCall(self.record_metrics)
-    self.metric_prefix = "graphite.carbon-daemons.%s.%s." % (HOSTNAME, state.settings.INSTANCE)
+    self.metric_prefix = "%s.carbon-daemons.%s.%s." % (settings.CARBON_METRIC_PREFIX, HOSTNAME, state.settings.INSTANCE)
 
   def startService(self):
-    self.record_task.start(60, False)
+    if settings.CARBON_METRIC_INTERVAL > 0:
+      self.record_task.start(settings.CARBON_METRIC_INTERVAL, False)
     Service.startService(self)
 
   def stopService(self):
@@ -231,17 +142,6 @@
 last_usage = rusage.ru_utime + rusage.ru_stime
 last_usage_time = time.time()
 
-<<<<<<< HEAD
-    def startService(self):
-        if settings.CARBON_METRIC_INTERVAL > 0:
-          self.record_task.start(settings.CARBON_METRIC_INTERVAL, False)
-        Service.startService(self)
-
-    def stopService(self):
-        if settings.CARBON_METRIC_INTERVAL > 0:
-          self.record_task.stop()
-        Service.stopService(self)
-=======
 def get_cpu_usage():
   global last_usage, last_usage_time
 
@@ -267,7 +167,6 @@
 def get_mem_usage():
   rss_pages = int( open('/proc/self/statm').read().split()[1] )
   return rss_pages * PAGESIZE
->>>>>>> 88fcc76d
 
 
 configure_metric_function('cpu_usage', get_cpu_usage)
